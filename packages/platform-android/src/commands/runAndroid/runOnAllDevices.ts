--- conflicted
+++ resolved
@@ -42,10 +42,10 @@
     }
   }
 
-<<<<<<< HEAD
+
   await buildApk(args, gradlew, androidProject);
   await installApk(args, gradlew, adbPath, devices, androidProject);
-=======
+
   try {
     const tasks = args.tasks || ['install' + toPascalCase(args.variant)];
     const gradleArgs = getTaskNames(
@@ -83,7 +83,6 @@
   } catch (error) {
     throw createInstallError(error);
   }
->>>>>>> e17d9b05
 
   (devices.length > 0 ? devices : [undefined]).forEach(
     (device: string | void) => {
